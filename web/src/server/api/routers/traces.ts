import { z } from "zod";
import { env } from "@/src/env.mjs";
import { auditLog } from "@/src/features/audit-logs/auditLog";
import { throwIfNoProjectAccess } from "@/src/features/rbac/utils/checkProjectAccess";
import { aggregateScores } from "@/src/features/scores/lib/aggregateScores";
import {
  createTRPCRouter,
  protectedGetTraceProcedure,
  protectedProjectProcedure,
} from "@/src/server/api/trpc";
import {
  filterAndValidateDbScoreList,
  orderBy,
  paginationZod,
  singleFilter,
  timeFilter,
  type TraceOptions,
  tracesTableUiColumnDefinitions,
} from "@langfuse/shared";
import {
  type ObservationView,
  Prisma,
  type Trace,
} from "@langfuse/shared/src/db";
import {
  datetimeFilterToPrisma,
  datetimeFilterToPrismaSql,
  traceException,
  createTracesQuery,
  parseTraceAllFilters,
  getTracesTable,
  getTracesTableCount,
  getScoresForTraces,
  getScoresGroupedByName,
  getTracesGroupedByName,
  getTracesGroupedByTags,
  getObservationsViewForTrace,
  deleteTraces,
  deleteScoresByTraceIds,
  deleteObservationsByTraceIds,
  getTraceById,
  logger,
  upsertTrace,
  convertTraceDomainToClickhouse,
  hasAnyTrace,
  QueueJobs,
  TraceDeleteQueue,
  getTracesTableMetrics,
  type TracesAllUiReturnType,
  type TracesMetricsUiReturnType,
} from "@langfuse/shared/src/server";
import { TRPCError } from "@trpc/server";
import { measureAndReturnApi } from "@/src/server/utils/checkClickhouseAccess";
import { randomUUID } from "crypto";

const TraceFilterOptions = z.object({
  projectId: z.string(), // Required for protectedProjectProcedure
  searchQuery: z.string().nullable(),
  filter: z.array(singleFilter).nullable(),
  orderBy: orderBy,
  ...paginationZod,
});
type TraceFilterOptions = z.infer<typeof TraceFilterOptions>;

export type ObservationReturnType = Omit<
  ObservationView,
  | "input"
  | "output"
  | "modelId"
  | "inputPrice"
  | "outputPrice"
  | "totalPrice"
  | "metadata"
> & {
  traceId: string;
};

export const traceRouter = createTRPCRouter({
  hasAny: protectedProjectProcedure
    .input(
      z.object({
        projectId: z.string(),
        queryClickhouse: z.boolean().default(false),
      }),
    )
    .query(async ({ input, ctx }) => {
      return await measureAndReturnApi({
        input,
        operation: "traces.hasAny",
        user: ctx.session.user,
        pgExecution: async () => {
          const hasAny = await ctx.prisma.trace.findFirst({
            where: {
              projectId: input.projectId,
            },
            select: {
              id: true,
            },
          });
          return hasAny !== null;
        },
        clickhouseExecution: async () => {
          return await hasAnyTrace(input.projectId);
        },
      });
    }),
  all: protectedProjectProcedure
    .input(
      TraceFilterOptions.extend({
        queryClickhouse: z.boolean().default(false),
      }),
    )
    .query(async ({ input, ctx }) => {
      return await measureAndReturnApi({
        input,
        operation: "traces.all",
        user: ctx.session.user,
        pgExecution: async () => {
          const {
            filterCondition,
            orderByCondition,
            observationTimeseriesFilter,
            searchCondition,
          } = parseTraceAllFilters(input);

          const tracesQuery = createTracesQuery({
            select: Prisma.sql`
            t.*,
            t."user_id" AS "userId",
            t.session_id AS "sessionId"
            `,
            projectId: input.projectId,
            observationTimeseriesFilter,
            page: input.page,
            limit: input.limit,
            searchCondition,
            filterCondition,
            orderByCondition,
          });

          const traces = await ctx.prisma.$queryRaw<Array<Trace>>(tracesQuery);

          return {
            traces: traces.map<TracesAllUiReturnType>(
              // eslint-disable-next-line @typescript-eslint/no-unused-vars
              ({ input, output, metadata, ...trace }) => ({
                ...trace,
                name: trace.name,
                release: trace.release,
                version: trace.version,
                externalId: trace.externalId,
                userId: trace.userId,
                sessionId: trace.sessionId,
              }),
            ),
          };
        },
        clickhouseExecution: async () => {
          const res = await getTracesTable(
            ctx.session.projectId,
            input.filter ?? [],
            input.searchQuery ?? undefined,
            input.orderBy,
            input.limit,
            input.page,
          );

          return {
            traces: res,
          };
        },
      });
    }),
  countAll: protectedProjectProcedure
    .input(
      TraceFilterOptions.extend({
        queryClickhouse: z.boolean().default(false),
      }),
    )
    .query(async ({ input, ctx }) => {
      return await measureAndReturnApi({
        input,
        operation: "traces.countAll",
        user: ctx.session.user,
        pgExecution: async () => {
          const {
            filterCondition,
            observationTimeseriesFilter,
            searchCondition,
          } = parseTraceAllFilters(input);

          const countQuery = createTracesQuery({
            select: Prisma.sql`count(*)`,
            projectId: input.projectId,
            observationTimeseriesFilter,
            page: 0,
            limit: 1,
            searchCondition,
            filterCondition,
          });

          const totalTraces =
            await ctx.prisma.$queryRaw<Array<{ count: bigint }>>(countQuery);

          const totalTraceCount = totalTraces[0]?.count;
          return {
            totalCount: totalTraceCount ? Number(totalTraceCount) : undefined,
          };
        },
        clickhouseExecution: async () => {
          const countQuery = await getTracesTableCount({
            projectId: ctx.session.projectId,
            filter: input.filter ?? [],
            searchQuery: input.searchQuery ?? undefined,
            limit: 1,
            page: 0,
          });

          return {
            totalCount: countQuery,
          };
        },
      });
    }),
  metrics: protectedProjectProcedure
    .input(
      z.object({
        projectId: z.string(),
        traceIds: z.array(z.string()),
        filter: z.array(singleFilter).nullable(),
        queryClickhouse: z.boolean().default(false),
      }),
    )
    .query(async ({ input, ctx }) => {
      if (input.traceIds.length === 0) return [];
      return await measureAndReturnApi({
        input,
        operation: "traces.metrics",
        user: ctx.session.user,
        pgExecution: async () => {
          const tracesQuery = createTracesQuery({
            select: Prisma.sql`
          t.id,
          COALESCE(generation_metrics."promptTokens", 0)::bigint AS "promptTokens",
          COALESCE(generation_metrics."completionTokens", 0)::bigint AS "completionTokens",
          COALESCE(generation_metrics."totalTokens", 0)::bigint AS "totalTokens",
          observation_metrics.latency AS "latency",
          observation_metrics."observationCount" AS "observationCount",
          COALESCE(generation_metrics."calculatedTotalCost", 0)::numeric AS "calculatedTotalCost",
          COALESCE(generation_metrics."calculatedInputCost", 0)::numeric AS "calculatedInputCost",
          COALESCE(generation_metrics."calculatedOutputCost", 0)::numeric AS "calculatedOutputCost",
          observation_metrics."level" AS "level"
        `,
            projectId: input.projectId,
            filterCondition: Prisma.sql`AND t.id IN (${Prisma.join(input.traceIds)})`,
          });

          const [traceMetrics, scores] = await Promise.all([
            // traceMetrics
            ctx.prisma.$queryRaw<Array<TracesMetricsUiReturnType>>(tracesQuery),
            // scores
            ctx.prisma.score.findMany({
              where: {
                projectId: input.projectId,
                traceId: {
                  in: input.traceIds,
                },
              },
            }),
          ]);

          const validatedScores = filterAndValidateDbScoreList(
            scores,
            traceException,
          );

          return traceMetrics.map((row) => ({
            ...row,
            scores: aggregateScores(
              validatedScores.filter((s) => s.traceId === row.id),
            ),
          }));
        },
        clickhouseExecution: async () => {
          const res = await getTracesTableMetrics({
            projectId: ctx.session.projectId,
            filter: [
              ...(input.filter ?? []),
              {
                type: "stringOptions",
                operator: "any of",
                column: "ID",
                value: input.traceIds,
              },
            ],
          });

          const scores = await getScoresForTraces(
            ctx.session.projectId,
            res.map((r) => r.id),
            undefined,
            1000,
            0,
          );

          const validatedScores = filterAndValidateDbScoreList(
            scores,
            traceException,
          );

          return res.map((row) => ({
            ...row,
            scores: aggregateScores(
              validatedScores.filter((s) => s.traceId === row.id),
            ),
          }));
        },
      });
    }),
  filterOptions: protectedProjectProcedure
    .input(
      z.object({
        projectId: z.string(),
        timestampFilter: timeFilter.optional(),
        queryClickhouse: z.boolean().default(false),
      }),
    )
    .query(async ({ input, ctx }) => {
      return await measureAndReturnApi({
        input,
        operation: "traces.filterOptions",
        user: ctx.session.user,
        pgExecution: async () => {
          const { timestampFilter } = input;
          const prismaTimestampFilter = timestampFilter
            ? datetimeFilterToPrisma(timestampFilter)
            : {};

          const rawTimestampFilter =
            timestampFilter && timestampFilter.type === "datetime"
              ? datetimeFilterToPrismaSql(
                  "timestamp",
                  timestampFilter.operator,
                  timestampFilter.value,
                )
              : Prisma.empty;

          const [scores, names, tags] = await Promise.all([
            ctx.prisma.score.groupBy({
              where: {
                projectId: input.projectId,
                timestamp: prismaTimestampFilter,
                dataType: { in: ["NUMERIC", "BOOLEAN"] },
              },
              take: 1000,
              orderBy: { name: "asc" },
              by: ["name"],
            }),
            ctx.prisma.trace.groupBy({
              where: {
                projectId: input.projectId,
                timestamp: prismaTimestampFilter,
              },
              by: ["name"],
              // limiting to 1k trace names to avoid performance issues.
              // some users have unique names for large amounts of traces
              // sending all trace names to the FE exceeds the cloud function return size limit
              take: 1000,
              orderBy: { name: "asc" },
            }),
            ctx.prisma.$queryRaw<{ value: string }[]>`
          SELECT tags.tag as value
          FROM traces, UNNEST(traces.tags) AS tags(tag)
          WHERE traces.project_id = ${input.projectId} ${rawTimestampFilter}
          GROUP BY tags.tag
          ORDER BY tags.tag ASC
          LIMIT 1000
        `,
          ]);
          const res: TraceOptions = {
            scores_avg: scores.map((score) => score.name),
            name: names
              .filter((n) => n.name !== null)
              .map((name) => ({
                value: name.name ?? "undefined",
              })),
            tags: tags,
          };
          return res;
        },
        clickhouseExecution: async () => {
          const { timestampFilter } = input;

          const [scoreNames, traceNames, tags] = await Promise.all([
            getScoresGroupedByName(
              input.projectId,
              timestampFilter ? [timestampFilter] : [],
            ),
            getTracesGroupedByName(
              input.projectId,
              tracesTableUiColumnDefinitions,
              timestampFilter ? [timestampFilter] : [],
            ),
            getTracesGroupedByTags({
              projectId: input.projectId,
              filter: timestampFilter ? [timestampFilter] : [],
            }),
          ]);

          const res: TraceOptions = {
            name: traceNames.map((n) => ({ value: n.name })),
            scores_avg: scoreNames.map((s) => s.name),
            tags: tags,
          };
          return res;
        },
      });
    }),
  byId: protectedGetTraceProcedure
    .input(
      z.object({
        traceId: z.string(), // used for security check
        projectId: z.string(), // used for security check
        timestamp: z.date().nullish(), // timestamp of the trace. Used to query CH more efficiently
        queryClickhouse: z.boolean().default(false),
      }),
    )
    .query(async ({ input, ctx }) => {
      return await measureAndReturnApi({
        input,
        operation: "traces.byId",
        user: ctx.session.user ?? undefined,
        pgExecution: async () => {
          return ctx.prisma.trace.findFirstOrThrow({
            where: {
              id: input.traceId,
              projectId: input.projectId,
            },
          });
        },
        clickhouseExecution: async () => {
          const trace = getTraceById(
            input.traceId,
            input.projectId,
            input.timestamp ?? undefined,
          );
          if (!trace) {
            throw new TRPCError({
              code: "NOT_FOUND",
              message: "Trace not found",
            });
          }
          return trace;
        },
      });
    }),
  byIdWithObservationsAndScores: protectedGetTraceProcedure
    .input(
      z.object({
        traceId: z.string(), // used for security check
        timestamp: z.date().nullish(), // timestamp of the trace. Used to query CH more efficiently
        projectId: z.string(), // used for security check
        queryClickhouse: z.boolean().default(false),
      }),
    )
    .query(async ({ input, ctx }) => {
      return await measureAndReturnApi({
        input,
        operation: "traces.byIdWithObservationsAndScores",
        user: ctx.session.user ?? undefined,
        pgExecution: async () => {
          const [trace, observations, scores] = await Promise.all([
            ctx.prisma.trace.findFirst({
              where: {
                id: input.traceId,
                projectId: input.projectId,
              },
            }),
            ctx.prisma.observationView.findMany({
              select: {
                id: true,
                traceId: true,
                projectId: true,
                type: true,
                startTime: true,
                endTime: true,
                name: true,
                parentObservationId: true,
                level: true,
                statusMessage: true,
                version: true,
                createdAt: true,
                model: true,
                modelParameters: true,
                promptTokens: true,
                completionTokens: true,
                totalTokens: true,
                unit: true,
                completionStartTime: true,
                timeToFirstToken: true,
                promptId: true,
                modelId: true,
                inputPrice: true,
                outputPrice: true,
                totalPrice: true,
                calculatedInputCost: true,
                calculatedOutputCost: true,
                calculatedTotalCost: true,
                promptName: true,
                promptVersion: true,
                latency: true,
                updatedAt: true,
              },
              where: {
                traceId: {
                  equals: input.traceId,
                  not: null,
                },
                projectId: input.projectId,
              },
            }),
            ctx.prisma.score.findMany({
              where: {
                traceId: input.traceId,
                projectId: input.projectId,
              },
            }),
          ]);

          if (!trace) {
            throw new TRPCError({
              code: "NOT_FOUND",
              message: "Trace not found",
            });
          }

          const validatedScores = filterAndValidateDbScoreList(
            scores,
            traceException,
          );

          const obsStartTimes = observations
            .map((o) => o.startTime)
            .sort((a, b) => a.getTime() - b.getTime());
          const obsEndTimes = observations
            .map((o) => o.endTime)
            .filter((t) => t)
            .sort((a, b) => (a as Date).getTime() - (b as Date).getTime());
          const latencyMs =
            obsStartTimes.length > 0
              ? obsEndTimes.length > 0
                ? (obsEndTimes[obsEndTimes.length - 1] as Date).getTime() -
                  obsStartTimes[0]!.getTime()
                : obsStartTimes.length > 1
                  ? obsStartTimes[obsStartTimes.length - 1]!.getTime() -
                    obsStartTimes[0]!.getTime()
                  : undefined
              : undefined;

          return {
            ...trace,
            scores: validatedScores,
            latency: latencyMs !== undefined ? latencyMs / 1000 : undefined,
            observations: observations as ObservationReturnType[],
          };
        },
        clickhouseExecution: async () => {
          const [trace, observations, scores] = await Promise.all([
            getTraceById(
              input.traceId,
              input.projectId,
              input.timestamp ?? undefined,
            ),
            getObservationsViewForTrace(
              input.traceId,
              input.projectId,
              input.timestamp ?? undefined,
            ),
            getScoresForTraces(
              input.projectId,
              [input.traceId],
              input.timestamp ?? undefined,
              undefined,
              undefined,
            ),
          ]);

          if (!trace) {
            throw new TRPCError({
              code: "NOT_FOUND",
              message: "Trace not found",
            });
          }

          const validatedScores = filterAndValidateDbScoreList(
            scores,
            traceException,
          );

          const obsStartTimes = observations
            .map((o) => o.startTime)
            .sort((a, b) => a.getTime() - b.getTime());
          const obsEndTimes = observations
            .map((o) => o.endTime)
            .filter((t) => t)
            .sort((a, b) => (a as Date).getTime() - (b as Date).getTime());
          const latencyMs =
            obsStartTimes.length > 0
              ? obsEndTimes.length > 0
                ? (obsEndTimes[obsEndTimes.length - 1] as Date).getTime() -
                  obsStartTimes[0]!.getTime()
                : obsStartTimes.length > 1
                  ? obsStartTimes[obsStartTimes.length - 1]!.getTime() -
                    obsStartTimes[0]!.getTime()
                  : undefined
              : undefined;

          return {
            ...trace,
            scores: validatedScores,
            latency: latencyMs !== undefined ? latencyMs / 1000 : undefined,
            observations: observations as ObservationReturnType[],
          };
        },
      });
    }),
  deleteMany: protectedProjectProcedure
    .input(
      z.object({
        traceIds: z.array(z.string()).min(1, "Minimum 1 trace_Id is required."),
        projectId: z.string(),
      }),
    )
    .mutation(async ({ input, ctx }) => {
      throwIfNoProjectAccess({
        session: ctx.session,
        projectId: input.projectId,
        scope: "traces:delete",
      });

      const traceDeleteQueue = TraceDeleteQueue.getInstance();

      for (const traceId of input.traceIds) {
        await auditLog({
          resourceType: "trace",
          resourceId: traceId,
          action: "delete",
          session: ctx.session,
        });
      }

      if (!traceDeleteQueue) {
        logger.warn(
          `TraceDeleteQueue not initialized. Try synchronous deletion for ${input.traceIds.length} traces.`,
        );
        await ctx.prisma.$transaction([
          ctx.prisma.trace.deleteMany({
            where: {
              id: {
                in: input.traceIds,
              },
              projectId: input.projectId,
            },
          }),
          ctx.prisma.observation.deleteMany({
            where: {
              traceId: {
                in: input.traceIds,
              },
              projectId: input.projectId,
            },
          }),
          ctx.prisma.score.deleteMany({
            where: {
              traceId: {
                in: input.traceIds,
              },
              projectId: input.projectId,
            },
<<<<<<< HEAD
            projectId: input.projectId,
          },
        }),
        // given traces and observations live in ClickHouse we cannot enforce a fk relationship and onDelete: Cascade
        ctx.prisma.datasetRunItems.deleteMany({
          where: {
            traceId: {
              in: input.traceIds,
            },
            projectId: input.projectId,
          },
        }),
        // given traces and observations live in ClickHouse we cannot enforce a fk relationship and onDelete: setNull
        ctx.prisma.jobExecution.updateMany({
          where: {
            jobInputTraceId: { in: input.traceIds },
            projectId: input.projectId,
          },
          data: {
            jobInputTraceId: {
              set: null,
=======
          }),
          // given traces and observations live in ClickHouse we cannot enforce a fk relationship and onDelete: setNull
          ctx.prisma.jobExecution.updateMany({
            where: {
              jobInputTraceId: { in: input.traceIds },
              projectId: input.projectId,
>>>>>>> 6ef6fba4
            },
            data: {
              jobInputTraceId: {
                set: null,
              },
              jobInputObservationId: {
                set: null,
              },
            },
          }),
        ]);

        if (env.CLICKHOUSE_URL) {
          await Promise.all([
            deleteTraces(input.projectId, input.traceIds),
            deleteObservationsByTraceIds(input.projectId, input.traceIds),
            deleteScoresByTraceIds(input.projectId, input.traceIds),
          ]);
        }
        return;
      }

      await Promise.all(
        input.traceIds.map(async (traceId) =>
          traceDeleteQueue.add(QueueJobs.TraceDelete, {
            timestamp: new Date(),
            id: randomUUID(),
            payload: {
              projectId: input.projectId,
              traceId,
            },
            name: QueueJobs.TraceDelete,
          }),
        ),
      );
    }),
  bookmark: protectedProjectProcedure
    .input(
      z.object({
        traceId: z.string(),
        projectId: z.string(),
        bookmarked: z.boolean(),
      }),
    )
    .mutation(async ({ input, ctx }) => {
      throwIfNoProjectAccess({
        session: ctx.session,
        projectId: input.projectId,
        scope: "objects:bookmark",
      });
      try {
        await auditLog({
          session: ctx.session,
          resourceType: "trace",
          resourceId: input.traceId,
          action: "bookmark",
          after: input.bookmarked,
        });

        const trace = await ctx.prisma.trace.update({
          where: {
            id: input.traceId,
            projectId: input.projectId,
          },
          data: {
            bookmarked: input.bookmarked,
          },
        });

        if (env.CLICKHOUSE_URL) {
          const clickhouseTrace = await getTraceById(
            input.traceId,
            input.projectId,
          );
          if (!clickhouseTrace) {
            logger.error(
              `Trace not found in Clickhouse: ${input.traceId}. Skipping publishing.`,
            );
            return trace;
          }
          clickhouseTrace.bookmarked = input.bookmarked;
          await upsertTrace(convertTraceDomainToClickhouse(clickhouseTrace));
        }

        return trace;
      } catch (error) {
        console.error(error);
        if (
          error instanceof Prisma.PrismaClientKnownRequestError &&
          error.code === "P2025" // Record to update not found
        ) {
          throw new TRPCError({
            code: "NOT_FOUND",
            message: "Trace not found in project",
          });
        } else {
          throw new TRPCError({
            code: "INTERNAL_SERVER_ERROR",
          });
        }
      }
    }),
  publish: protectedProjectProcedure
    .input(
      z.object({
        projectId: z.string(),
        traceId: z.string(),
        public: z.boolean(),
      }),
    )
    .mutation(async ({ input, ctx }) => {
      throwIfNoProjectAccess({
        session: ctx.session,
        projectId: input.projectId,
        scope: "objects:publish",
      });
      try {
        await auditLog({
          session: ctx.session,
          resourceType: "trace",
          resourceId: input.traceId,
          action: "publish",
          after: input.public,
        });

        const trace = await ctx.prisma.trace.update({
          where: {
            id: input.traceId,
            projectId: input.projectId,
          },
          data: {
            public: input.public,
          },
        });

        if (env.CLICKHOUSE_URL) {
          const clickhouseTrace = await getTraceById(
            input.traceId,
            input.projectId,
          );
          if (!clickhouseTrace) {
            logger.error(
              `Trace not found in Clickhouse: ${input.traceId}. Skipping publishing.`,
            );
            return trace;
          }
          clickhouseTrace.public = input.public;
          await upsertTrace(convertTraceDomainToClickhouse(clickhouseTrace));
        }

        return trace;
      } catch (error) {
        console.error(error);
        if (
          error instanceof Prisma.PrismaClientKnownRequestError &&
          error.code === "P2025" // Record to update not found
        ) {
          throw new TRPCError({
            code: "NOT_FOUND",
            message: "Trace not found in project",
          });
        } else {
          throw new TRPCError({
            code: "INTERNAL_SERVER_ERROR",
          });
        }
      }
    }),
  updateTags: protectedProjectProcedure
    .input(
      z.object({
        projectId: z.string(),
        traceId: z.string(),
        tags: z.array(z.string()),
      }),
    )
    .mutation(async ({ input, ctx }) => {
      throwIfNoProjectAccess({
        session: ctx.session,
        projectId: input.projectId,
        scope: "objects:tag",
      });
      try {
        await auditLog({
          session: ctx.session,
          resourceType: "trace",
          resourceId: input.traceId,
          action: "updateTags",
          after: input.tags,
        });

        await ctx.prisma.trace.update({
          where: {
            id: input.traceId,
            projectId: input.projectId,
          },
          data: {
            tags: {
              set: input.tags,
            },
          },
        });

        if (env.CLICKHOUSE_URL) {
          const clickhouseTrace = await getTraceById(
            input.traceId,
            input.projectId,
          );
          if (!clickhouseTrace) {
            logger.error(
              `Trace not found in Clickhouse: ${input.traceId}. Skipping tag update.`,
            );
            return;
          }
          clickhouseTrace.tags = input.tags;
          await upsertTrace(convertTraceDomainToClickhouse(clickhouseTrace));
        }
      } catch (error) {
        console.error(error);
      }
    }),
});<|MERGE_RESOLUTION|>--- conflicted
+++ resolved
@@ -677,36 +677,12 @@
               },
               projectId: input.projectId,
             },
-<<<<<<< HEAD
-            projectId: input.projectId,
-          },
-        }),
-        // given traces and observations live in ClickHouse we cannot enforce a fk relationship and onDelete: Cascade
-        ctx.prisma.datasetRunItems.deleteMany({
-          where: {
-            traceId: {
-              in: input.traceIds,
-            },
-            projectId: input.projectId,
-          },
-        }),
-        // given traces and observations live in ClickHouse we cannot enforce a fk relationship and onDelete: setNull
-        ctx.prisma.jobExecution.updateMany({
-          where: {
-            jobInputTraceId: { in: input.traceIds },
-            projectId: input.projectId,
-          },
-          data: {
-            jobInputTraceId: {
-              set: null,
-=======
           }),
           // given traces and observations live in ClickHouse we cannot enforce a fk relationship and onDelete: setNull
           ctx.prisma.jobExecution.updateMany({
             where: {
               jobInputTraceId: { in: input.traceIds },
               projectId: input.projectId,
->>>>>>> 6ef6fba4
             },
             data: {
               jobInputTraceId: {
